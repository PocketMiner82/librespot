use byteorder::{BigEndian, ByteOrder, WriteBytesExt};
use bytes::Bytes;
use futures::channel::oneshot;
use std::collections::HashMap;
use std::io::Write;
use thiserror::Error;

use crate::spotify_id::{FileId, SpotifyId};
use crate::util::SeqGenerator;

#[derive(Debug, Hash, PartialEq, Eq, Copy, Clone)]
pub struct AudioKey(pub [u8; 16]);

#[derive(Error, Debug)]
pub enum AudioKeyError {
    #[error("AudioKey sender disconnected")]
    Cancelled(#[from] oneshot::Canceled),
    #[error("Unknown server response: `{0:?}`")]
    UnknownResponse(Vec<u8>),
}

component! {
    AudioKeyManager : AudioKeyManagerInner {
        sequence: SeqGenerator<u32> = SeqGenerator::new(0),
        pending: HashMap<u32, oneshot::Sender<Result<AudioKey, AudioKeyError>>> = HashMap::new(),
    }
}

impl AudioKeyManager {
    pub(crate) fn dispatch(&self, cmd: u8, mut data: Bytes) {
        let seq = BigEndian::read_u32(data.split_to(4).as_ref());

        let sender = self.lock(|inner| inner.pending.remove(&seq));

        if let Some(sender) = sender {
            match cmd {
                0xd => {
                    let mut key = [0u8; 16];
                    key.copy_from_slice(data.as_ref());
                    let _ = sender.send(Ok(AudioKey(key)));
                }
                0xe => {
                    warn!(
                        "error audio key {:x} {:x}",
                        data.as_ref()[0],
                        data.as_ref()[1]
                    );
                    let _ = sender.send(Err(AudioKeyError::UnknownResponse(
                        data.as_ref()[..1].to_vec(),
                    )));
                }
                _ => warn!("Unexpected audioKey response: 0x{:x?} {:?}", cmd, data),
            }
        }
    }

    pub async fn request(&self, track: SpotifyId, file: FileId) -> Result<AudioKey, AudioKeyError> {
        let (tx, rx) = oneshot::channel();

        let seq = self.lock(move |inner| {
            let seq = inner.sequence.get();
            inner.pending.insert(seq, tx);
            seq
        });

        self.send_key_request(seq, track, file);
<<<<<<< HEAD
        rx.await?
=======
        rx.await.map_err(|_| AudioKeyError)?
>>>>>>> 91d7d042
    }

    fn send_key_request(&self, seq: u32, track: SpotifyId, file: FileId) {
        let mut data: Vec<u8> = Vec::new();
        data.write(&file.0).unwrap();
        data.write(&track.to_raw()).unwrap();
        data.write_u32::<BigEndian>(seq).unwrap();
        data.write_u16::<BigEndian>(0x0000).unwrap();

        self.session().send_packet(0xc, data)
    }
}<|MERGE_RESOLUTION|>--- conflicted
+++ resolved
@@ -3,7 +3,6 @@
 use futures::channel::oneshot;
 use std::collections::HashMap;
 use std::io::Write;
-use thiserror::Error;
 
 use crate::spotify_id::{FileId, SpotifyId};
 use crate::util::SeqGenerator;
@@ -11,13 +10,8 @@
 #[derive(Debug, Hash, PartialEq, Eq, Copy, Clone)]
 pub struct AudioKey(pub [u8; 16]);
 
-#[derive(Error, Debug)]
-pub enum AudioKeyError {
-    #[error("AudioKey sender disconnected")]
-    Cancelled(#[from] oneshot::Canceled),
-    #[error("Unknown server response: `{0:?}`")]
-    UnknownResponse(Vec<u8>),
-}
+#[derive(Debug, Hash, PartialEq, Eq, Copy, Clone)]
+pub struct AudioKeyError;
 
 component! {
     AudioKeyManager : AudioKeyManagerInner {
@@ -45,11 +39,9 @@
                         data.as_ref()[0],
                         data.as_ref()[1]
                     );
-                    let _ = sender.send(Err(AudioKeyError::UnknownResponse(
-                        data.as_ref()[..1].to_vec(),
-                    )));
+                    let _ = sender.send(Err(AudioKeyError));
                 }
-                _ => warn!("Unexpected audioKey response: 0x{:x?} {:?}", cmd, data),
+                _ => (),
             }
         }
     }
@@ -64,11 +56,7 @@
         });
 
         self.send_key_request(seq, track, file);
-<<<<<<< HEAD
-        rx.await?
-=======
         rx.await.map_err(|_| AudioKeyError)?
->>>>>>> 91d7d042
     }
 
     fn send_key_request(&self, seq: u32, track: SpotifyId, file: FileId) {
