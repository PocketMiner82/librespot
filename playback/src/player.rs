use std::{
    cmp::max,
    collections::HashMap,
    fmt,
    future::Future,
    io::{self, Read, Seek, SeekFrom},
    mem,
    pin::Pin,
    process::exit,
    sync::{
        atomic::{AtomicUsize, Ordering},
        Arc,
    },
    task::{Context, Poll},
    thread,
    time::{Duration, Instant},
};

use byteorder::{LittleEndian, ReadBytesExt};
use futures_util::{
    future, future::FusedFuture, stream::futures_unordered::FuturesUnordered, StreamExt,
    TryFutureExt,
};
use parking_lot::Mutex;
use symphonia::core::io::MediaSource;
use tokio::sync::{mpsc, oneshot};

use crate::{
    audio::{
        AudioDecrypt, AudioFile, StreamLoaderController, READ_AHEAD_BEFORE_PLAYBACK,
        READ_AHEAD_BEFORE_PLAYBACK_ROUNDTRIPS, READ_AHEAD_DURING_PLAYBACK,
        READ_AHEAD_DURING_PLAYBACK_ROUNDTRIPS,
    },
    audio_backend::Sink,
    config::{Bitrate, NormalisationMethod, NormalisationType, PlayerConfig},
    convert::Converter,
    core::{util::SeqGenerator, Error, Session, SpotifyId},
    decoder::{AudioDecoder, AudioPacket, AudioPacketPosition, SymphoniaDecoder},
    metadata::audio::{AudioFileFormat, AudioFiles, AudioItem},
    mixer::AudioFilter,
};
<<<<<<< HEAD

#[cfg(feature = "passthrough-decoder")]
use crate::decoder::PassthroughDecoder;

use crate::SAMPLES_PER_SECOND;
=======
use crate::audio_backend::Sink;
use crate::config::{Bitrate, NormalisationMethod, NormalisationType, PlayerConfig};
use crate::convert::Converter;
use crate::core::session::Session;
use crate::core::spotify_id::SpotifyId;
use crate::core::util::SeqGenerator;
use crate::decoder::{AudioDecoder, AudioPacket, DecoderError, PassthroughDecoder, VorbisDecoder};
use crate::metadata::{AudioItem, FileFormat};
use crate::mixer::VolumeGetter;

use crate::{MS_PER_PAGE, NUM_CHANNELS, PAGES_PER_MS, SAMPLES_PER_SECOND};
>>>>>>> 005e5567

const PRELOAD_NEXT_TRACK_BEFORE_END_DURATION_MS: u32 = 30000;
pub const DB_VOLTAGE_RATIO: f64 = 20.0;
pub const PCM_AT_0DBFS: f64 = 1.0;
<<<<<<< HEAD

// Spotify inserts a custom Ogg packet at the start with custom metadata values, that you would
// otherwise expect in Vorbis comments. This packet isn't well-formed and players may balk at it.
const SPOTIFY_OGG_HEADER_END: u64 = 0xa7;

pub type PlayerResult = Result<(), Error>;
=======
>>>>>>> 005e5567

pub struct Player {
    commands: Option<mpsc::UnboundedSender<PlayerCommand>>,
    thread_handle: Option<thread::JoinHandle<()>>,
    play_request_id_generator: SeqGenerator<u64>,
}

#[derive(PartialEq, Debug, Clone, Copy)]
pub enum SinkStatus {
    Running,
    Closed,
    TemporarilyClosed,
}

pub type SinkEventCallback = Box<dyn Fn(SinkStatus) + Send>;

struct PlayerInternal {
    session: Session,
    config: PlayerConfig,
    commands: mpsc::UnboundedReceiver<PlayerCommand>,
    load_handles: Arc<Mutex<HashMap<thread::ThreadId, thread::JoinHandle<()>>>>,

    state: PlayerState,
    preload: PlayerPreload,
    sink: Box<dyn Sink>,
    sink_status: SinkStatus,
    sink_event_callback: Option<SinkEventCallback>,
    volume_getter: Box<dyn VolumeGetter + Send>,
    event_senders: Vec<mpsc::UnboundedSender<PlayerEvent>>,
    converter: Converter,

    normalisation_integrator: f64,
    normalisation_peak: f64,

    auto_normalise_as_album: bool,

    player_id: usize,
}

static PLAYER_COUNTER: AtomicUsize = AtomicUsize::new(0);

enum PlayerCommand {
    Load {
        track_id: SpotifyId,
        play_request_id: u64,
        play: bool,
        position_ms: u32,
    },
    Preload {
        track_id: SpotifyId,
    },
    Play,
    Pause,
    Stop,
    Seek(u32),
    AddEventSender(mpsc::UnboundedSender<PlayerEvent>),
    SetSinkEventCallback(Option<SinkEventCallback>),
    EmitVolumeSetEvent(u16),
    SetAutoNormaliseAsAlbum(bool),
    SkipExplicitContent(),
}

#[derive(Debug, Clone)]
pub enum PlayerEvent {
    // Fired when the player is stopped (e.g. by issuing a "stop" command to the player).
    Stopped {
        play_request_id: u64,
        track_id: SpotifyId,
    },
    // The player started working on playback of a track while it was in a stopped state.
    // This is always immediately followed up by a "Loading" or "Playing" event.
    Started {
        play_request_id: u64,
        track_id: SpotifyId,
        position_ms: u32,
    },
    // Same as started but in the case that the player already had a track loaded.
    // The player was either playing the loaded track or it was paused.
    Changed {
        old_track_id: SpotifyId,
        new_track_id: SpotifyId,
    },
    // The player is delayed by loading a track.
    Loading {
        play_request_id: u64,
        track_id: SpotifyId,
        position_ms: u32,
    },
    // The player is preloading a track.
    Preloading {
        track_id: SpotifyId,
    },
    // The player is playing a track.
    // This event is issued at the start of playback of whenever the position must be communicated
    // because it is out of sync. This includes:
    // start of a track
    // un-pausing
    // after a seek
    // after a buffer-underrun
    Playing {
        play_request_id: u64,
        track_id: SpotifyId,
        position_ms: u32,
        duration_ms: u32,
    },
    // The player entered a paused state.
    Paused {
        play_request_id: u64,
        track_id: SpotifyId,
        position_ms: u32,
        duration_ms: u32,
    },
    // The player thinks it's a good idea to issue a preload command for the next track now.
    // This event is intended for use within spirc.
    TimeToPreloadNextTrack {
        play_request_id: u64,
        track_id: SpotifyId,
    },
    // The player reached the end of a track.
    // This event is intended for use within spirc. Spirc will respond by issuing another command
    // which will trigger another event (e.g. Changed or Stopped)
    EndOfTrack {
        play_request_id: u64,
        track_id: SpotifyId,
    },
    // The player was unable to load the requested track.
    Unavailable {
        play_request_id: u64,
        track_id: SpotifyId,
    },
    // The mixer volume was set to a new level.
    VolumeSet {
        volume: u16,
    },
}

impl PlayerEvent {
    pub fn get_play_request_id(&self) -> Option<u64> {
        use PlayerEvent::*;
        match self {
            Loading {
                play_request_id, ..
            }
            | Unavailable {
                play_request_id, ..
            }
            | Started {
                play_request_id, ..
            }
            | Playing {
                play_request_id, ..
            }
            | TimeToPreloadNextTrack {
                play_request_id, ..
            }
            | EndOfTrack {
                play_request_id, ..
            }
            | Paused {
                play_request_id, ..
            }
            | Stopped {
                play_request_id, ..
            } => Some(*play_request_id),
            Changed { .. } | Preloading { .. } | VolumeSet { .. } => None,
        }
    }
}

pub type PlayerEventChannel = mpsc::UnboundedReceiver<PlayerEvent>;

pub fn db_to_ratio(db: f64) -> f64 {
    f64::powf(10.0, db / DB_VOLTAGE_RATIO)
}

pub fn ratio_to_db(ratio: f64) -> f64 {
    ratio.log10() * DB_VOLTAGE_RATIO
}

pub fn duration_to_coefficient(duration: Duration) -> f64 {
    f64::exp(-1.0 / (duration.as_secs_f64() * SAMPLES_PER_SECOND as f64))
}

pub fn coefficient_to_duration(coefficient: f64) -> Duration {
    Duration::from_secs_f64(-1.0 / f64::ln(coefficient) / SAMPLES_PER_SECOND as f64)
}

#[derive(Clone, Copy, Debug)]
pub struct NormalisationData {
<<<<<<< HEAD
    // Spotify provides these as `f32`, but audio metadata can contain up to `f64`.
    // Also, this negates the need for casting during sample processing.
    pub track_gain_db: f64,
    pub track_peak: f64,
    pub album_gain_db: f64,
    pub album_peak: f64,
}

impl Default for NormalisationData {
    fn default() -> Self {
        Self {
            track_gain_db: 0.0,
            track_peak: 1.0,
            album_gain_db: 0.0,
            album_peak: 1.0,
        }
    }
=======
    track_gain_db: f64,
    track_peak: f64,
    album_gain_db: f64,
    album_peak: f64,
>>>>>>> 005e5567
}

impl NormalisationData {
    fn parse_from_ogg<T: Read + Seek>(mut file: T) -> io::Result<NormalisationData> {
        const SPOTIFY_NORMALIZATION_HEADER_START_OFFSET: u64 = 144;
        let newpos = file.seek(SeekFrom::Start(SPOTIFY_NORMALIZATION_HEADER_START_OFFSET))?;
        if newpos != SPOTIFY_NORMALIZATION_HEADER_START_OFFSET {
            error!(
                "NormalisationData::parse_from_file seeking to {} but position is now {}",
                SPOTIFY_NORMALIZATION_HEADER_START_OFFSET, newpos
            );
            error!("Falling back to default (non-track and non-album) normalisation data.");
            return Ok(NormalisationData::default());
        }

        let track_gain_db = file.read_f32::<LittleEndian>()? as f64;
        let track_peak = file.read_f32::<LittleEndian>()? as f64;
        let album_gain_db = file.read_f32::<LittleEndian>()? as f64;
        let album_peak = file.read_f32::<LittleEndian>()? as f64;

        let r = NormalisationData {
            track_gain_db,
            track_peak,
            album_gain_db,
            album_peak,
        };

        Ok(r)
    }

    fn get_factor(config: &PlayerConfig, data: NormalisationData) -> f64 {
        if !config.normalisation {
            return 1.0;
        }

        let (gain_db, gain_peak) = if config.normalisation_type == NormalisationType::Album {
            (data.album_gain_db, data.album_peak)
        } else {
            (data.track_gain_db, data.track_peak)
        };

        // As per the ReplayGain 1.0 & 2.0 (proposed) spec:
        // https://wiki.hydrogenaud.io/index.php?title=ReplayGain_1.0_specification#Clipping_prevention
        // https://wiki.hydrogenaud.io/index.php?title=ReplayGain_2.0_specification#Clipping_prevention
        let normalisation_factor = if config.normalisation_method == NormalisationMethod::Basic {
            // For Basic Normalisation, factor = min(ratio of (ReplayGain + PreGain), 1.0 / peak level).
            // https://wiki.hydrogenaud.io/index.php?title=ReplayGain_1.0_specification#Peak_amplitude
            // https://wiki.hydrogenaud.io/index.php?title=ReplayGain_2.0_specification#Peak_amplitude
            // We then limit that to 1.0 as not to exceed dBFS (0.0 dB).
            let factor = f64::min(
                db_to_ratio(gain_db + config.normalisation_pregain_db),
                PCM_AT_0DBFS / gain_peak,
            );

            if factor > PCM_AT_0DBFS {
                info!(
                    "Lowering gain by {:.2} dB for the duration of this track to avoid potentially exceeding dBFS.",
                    ratio_to_db(factor)
                );

                PCM_AT_0DBFS
            } else {
                factor
            }
        } else {
            // For Dynamic Normalisation it's up to the player to decide,
            // factor = ratio of (ReplayGain + PreGain).
            // We then let the dynamic limiter handle gain reduction.
            let factor = db_to_ratio(gain_db + config.normalisation_pregain_db);
            let threshold_ratio = db_to_ratio(config.normalisation_threshold_dbfs);

            if factor > PCM_AT_0DBFS {
                let factor_db = gain_db + config.normalisation_pregain_db;
                let limiting_db = factor_db + config.normalisation_threshold_dbfs.abs();

                warn!(
                    "This track may exceed dBFS by {:.2} dB and be subject to {:.2} dB of dynamic limiting at it's peak.",
                    factor_db, limiting_db
                );
            } else if factor > threshold_ratio {
                let limiting_db = gain_db
                    + config.normalisation_pregain_db
                    + config.normalisation_threshold_dbfs.abs();

                info!(
                    "This track may be subject to {:.2} dB of dynamic limiting at it's peak.",
                    limiting_db
                );
            }

            factor
        };

        debug!("Normalisation Data: {:?}", data);
        debug!(
            "Calculated Normalisation Factor for {:?}: {:.2}%",
            config.normalisation_type,
            normalisation_factor * 100.0
        );

        normalisation_factor
    }
}

impl Player {
    pub fn new<F>(
        config: PlayerConfig,
        session: Session,
        volume_getter: Box<dyn VolumeGetter + Send>,
        sink_builder: F,
    ) -> (Player, PlayerEventChannel)
    where
        F: FnOnce() -> Box<dyn Sink> + Send + 'static,
    {
        let (cmd_tx, cmd_rx) = mpsc::unbounded_channel();
        let (event_sender, event_receiver) = mpsc::unbounded_channel();

        if config.normalisation {
            debug!("Normalisation Type: {:?}", config.normalisation_type);
            debug!(
                "Normalisation Pregain: {:.1} dB",
                config.normalisation_pregain_db
            );
            debug!(
                "Normalisation Threshold: {:.1} dBFS",
                config.normalisation_threshold_dbfs
            );
            debug!("Normalisation Method: {:?}", config.normalisation_method);

            if config.normalisation_method == NormalisationMethod::Dynamic {
                // as_millis() has rounding errors (truncates)
                debug!(
                    "Normalisation Attack: {:.0} ms",
                    coefficient_to_duration(config.normalisation_attack_cf).as_secs_f64() * 1000.
                );
                debug!(
                    "Normalisation Release: {:.0} ms",
                    coefficient_to_duration(config.normalisation_release_cf).as_secs_f64() * 1000.
                );
                debug!("Normalisation Knee: {} dB", config.normalisation_knee_db);
            }
        }

        let handle = thread::spawn(move || {
            let player_id = PLAYER_COUNTER.fetch_add(1, Ordering::AcqRel);
            debug!("new Player [{}]", player_id);

            let converter = Converter::new(config.ditherer);

            let internal = PlayerInternal {
                session,
                config,
                commands: cmd_rx,
                load_handles: Arc::new(Mutex::new(HashMap::new())),

                state: PlayerState::Stopped,
                preload: PlayerPreload::None,
                sink: sink_builder(),
                sink_status: SinkStatus::Closed,
                sink_event_callback: None,
                volume_getter,
                event_senders: [event_sender].to_vec(),
                converter,

                normalisation_peak: 0.0,
                normalisation_integrator: 0.0,

                auto_normalise_as_album: false,

                player_id,
            };

            // While PlayerInternal is written as a future, it still contains blocking code.
            // It must be run by using block_on() in a dedicated thread.
            let runtime = tokio::runtime::Runtime::new().expect("Failed to create Tokio runtime");
            runtime.block_on(internal);

            debug!("PlayerInternal thread finished.");
        });

        (
            Player {
                commands: Some(cmd_tx),
                thread_handle: Some(handle),
                play_request_id_generator: SeqGenerator::new(0),
            },
            event_receiver,
        )
    }

    fn command(&self, cmd: PlayerCommand) {
        if let Some(commands) = self.commands.as_ref() {
            if let Err(e) = commands.send(cmd) {
                error!("Player Commands Error: {}", e);
            }
        }
    }

    pub fn load(&mut self, track_id: SpotifyId, start_playing: bool, position_ms: u32) -> u64 {
        let play_request_id = self.play_request_id_generator.get();
        self.command(PlayerCommand::Load {
            track_id,
            play_request_id,
            play: start_playing,
            position_ms,
        });

        play_request_id
    }

    pub fn preload(&self, track_id: SpotifyId) {
        self.command(PlayerCommand::Preload { track_id });
    }

    pub fn play(&self) {
        self.command(PlayerCommand::Play)
    }

    pub fn pause(&self) {
        self.command(PlayerCommand::Pause)
    }

    pub fn stop(&self) {
        self.command(PlayerCommand::Stop)
    }

    pub fn seek(&self, position_ms: u32) {
        self.command(PlayerCommand::Seek(position_ms));
    }

    pub fn get_player_event_channel(&self) -> PlayerEventChannel {
        let (event_sender, event_receiver) = mpsc::unbounded_channel();
        self.command(PlayerCommand::AddEventSender(event_sender));
        event_receiver
    }

    pub async fn await_end_of_track(&self) {
        let mut channel = self.get_player_event_channel();
        while let Some(event) = channel.recv().await {
            if matches!(
                event,
                PlayerEvent::EndOfTrack { .. } | PlayerEvent::Stopped { .. }
            ) {
                return;
            }
        }
    }

    pub fn set_sink_event_callback(&self, callback: Option<SinkEventCallback>) {
        self.command(PlayerCommand::SetSinkEventCallback(callback));
    }

    pub fn emit_volume_set_event(&self, volume: u16) {
        self.command(PlayerCommand::EmitVolumeSetEvent(volume));
    }

    pub fn set_auto_normalise_as_album(&self, setting: bool) {
        self.command(PlayerCommand::SetAutoNormaliseAsAlbum(setting));
    }

    pub fn skip_explicit_content(&self) {
        self.command(PlayerCommand::SkipExplicitContent());
    }
}

impl Drop for Player {
    fn drop(&mut self) {
        debug!("Shutting down player thread ...");
        self.commands = None;
        if let Some(handle) = self.thread_handle.take() {
            if let Err(e) = handle.join() {
                error!("Player thread Error: {:?}", e);
            }
        }
    }
}

struct PlayerLoadedTrackData {
    decoder: Decoder,
    normalisation_data: NormalisationData,
    stream_loader_controller: StreamLoaderController,
    bytes_per_second: usize,
    duration_ms: u32,
    stream_position_ms: u32,
    is_explicit: bool,
}

enum PlayerPreload {
    None,
    Loading {
        track_id: SpotifyId,
        loader: Pin<Box<dyn FusedFuture<Output = Result<PlayerLoadedTrackData, ()>> + Send>>,
    },
    Ready {
        track_id: SpotifyId,
        loaded_track: Box<PlayerLoadedTrackData>,
    },
}

type Decoder = Box<dyn AudioDecoder + Send>;

enum PlayerState {
    Stopped,
    Loading {
        track_id: SpotifyId,
        play_request_id: u64,
        start_playback: bool,
        loader: Pin<Box<dyn FusedFuture<Output = Result<PlayerLoadedTrackData, ()>> + Send>>,
    },
    Paused {
        track_id: SpotifyId,
        play_request_id: u64,
        decoder: Decoder,
        normalisation_data: NormalisationData,
        normalisation_factor: f64,
        stream_loader_controller: StreamLoaderController,
        bytes_per_second: usize,
        duration_ms: u32,
        stream_position_ms: u32,
        suggested_to_preload_next_track: bool,
        is_explicit: bool,
    },
    Playing {
        track_id: SpotifyId,
        play_request_id: u64,
        decoder: Decoder,
        normalisation_data: NormalisationData,
        normalisation_factor: f64,
        stream_loader_controller: StreamLoaderController,
        bytes_per_second: usize,
        duration_ms: u32,
        stream_position_ms: u32,
        reported_nominal_start_time: Option<Instant>,
        suggested_to_preload_next_track: bool,
        is_explicit: bool,
    },
    EndOfTrack {
        track_id: SpotifyId,
        play_request_id: u64,
        loaded_track: PlayerLoadedTrackData,
    },
    Invalid,
}

impl PlayerState {
    fn is_playing(&self) -> bool {
        use self::PlayerState::*;
        match *self {
            Stopped | EndOfTrack { .. } | Paused { .. } | Loading { .. } => false,
            Playing { .. } => true,
            Invalid => {
                error!("PlayerState::is_playing in invalid state");
                exit(1);
            }
        }
    }

    #[allow(dead_code)]
    fn is_stopped(&self) -> bool {
        use self::PlayerState::*;
        matches!(self, Stopped)
    }

    #[allow(dead_code)]
    fn is_loading(&self) -> bool {
        use self::PlayerState::*;
        matches!(self, Loading { .. })
    }

    fn decoder(&mut self) -> Option<&mut Decoder> {
        use self::PlayerState::*;
        match *self {
            Stopped | EndOfTrack { .. } | Loading { .. } => None,
            Paused {
                ref mut decoder, ..
            }
            | Playing {
                ref mut decoder, ..
            } => Some(decoder),
            Invalid => {
                error!("PlayerState::decoder in invalid state");
                exit(1);
            }
        }
    }

    fn playing_to_end_of_track(&mut self) {
        use self::PlayerState::*;
        let new_state = mem::replace(self, Invalid);
        match new_state {
            Playing {
                track_id,
                play_request_id,
                decoder,
                duration_ms,
                bytes_per_second,
                normalisation_data,
                stream_loader_controller,
                stream_position_ms,
                is_explicit,
                ..
            } => {
                *self = EndOfTrack {
                    track_id,
                    play_request_id,
                    loaded_track: PlayerLoadedTrackData {
                        decoder,
                        normalisation_data,
                        stream_loader_controller,
                        bytes_per_second,
                        duration_ms,
                        stream_position_ms,
                        is_explicit,
                    },
                };
            }
            _ => {
                error!(
                    "Called playing_to_end_of_track in non-playing state: {:?}",
                    new_state
                );
                exit(1);
            }
        }
    }

    fn paused_to_playing(&mut self) {
        use self::PlayerState::*;
        let new_state = mem::replace(self, Invalid);
        match new_state {
            Paused {
                track_id,
                play_request_id,
                decoder,
                normalisation_data,
                normalisation_factor,
                stream_loader_controller,
                duration_ms,
                bytes_per_second,
                stream_position_ms,
                suggested_to_preload_next_track,
                is_explicit,
            } => {
                *self = Playing {
                    track_id,
                    play_request_id,
                    decoder,
                    normalisation_data,
                    normalisation_factor,
                    stream_loader_controller,
                    duration_ms,
                    bytes_per_second,
                    stream_position_ms,
                    reported_nominal_start_time: None,
                    suggested_to_preload_next_track,
                    is_explicit,
                };
            }
            _ => {
                error!(
                    "PlayerState::paused_to_playing in invalid state: {:?}",
                    new_state
                );
                exit(1);
            }
        }
    }

    fn playing_to_paused(&mut self) {
        use self::PlayerState::*;
        let new_state = mem::replace(self, Invalid);
        match new_state {
            Playing {
                track_id,
                play_request_id,
                decoder,
                normalisation_data,
                normalisation_factor,
                stream_loader_controller,
                duration_ms,
                bytes_per_second,
                stream_position_ms,
                reported_nominal_start_time: _,
                suggested_to_preload_next_track,
                is_explicit,
            } => {
                *self = Paused {
                    track_id,
                    play_request_id,
                    decoder,
                    normalisation_data,
                    normalisation_factor,
                    stream_loader_controller,
                    duration_ms,
                    bytes_per_second,
                    stream_position_ms,
                    suggested_to_preload_next_track,
                    is_explicit,
                };
            }
            _ => {
                error!(
                    "PlayerState::playing_to_paused in invalid state: {:?}",
                    new_state
                );
                exit(1);
            }
        }
    }
}

struct PlayerTrackLoader {
    session: Session,
    config: PlayerConfig,
}

impl PlayerTrackLoader {
    async fn find_available_alternative(&self, audio: AudioItem) -> Option<AudioItem> {
        if let Err(e) = audio.availability {
            error!("Track is unavailable: {}", e);
            None
        } else if !audio.files.is_empty() {
            Some(audio)
        } else if let Some(alternatives) = &audio.alternatives {
            let alternatives: FuturesUnordered<_> = alternatives
                .iter()
                .map(|alt_id| AudioItem::get_file(&self.session, *alt_id))
                .collect();

            alternatives
                .filter_map(|x| future::ready(x.ok()))
                .filter(|x| future::ready(x.availability.is_ok()))
                .next()
                .await
        } else {
            error!("Track should be available, but no alternatives found.");
            None
        }
    }

    fn stream_data_rate(&self, format: AudioFileFormat) -> usize {
        let kbps = match format {
            AudioFileFormat::OGG_VORBIS_96 => 12,
            AudioFileFormat::OGG_VORBIS_160 => 20,
            AudioFileFormat::OGG_VORBIS_320 => 40,
            AudioFileFormat::MP3_256 => 32,
            AudioFileFormat::MP3_320 => 40,
            AudioFileFormat::MP3_160 => 20,
            AudioFileFormat::MP3_96 => 12,
            AudioFileFormat::MP3_160_ENC => 20,
            AudioFileFormat::AAC_24 => 3,
            AudioFileFormat::AAC_48 => 6,
            AudioFileFormat::FLAC_FLAC => 112, // assume 900 kbit/s on average
        };
        kbps * 1024
    }

    async fn load_track(
        &self,
        spotify_id: SpotifyId,
        position_ms: u32,
    ) -> Option<PlayerLoadedTrackData> {
<<<<<<< HEAD
        let audio = match AudioItem::get_file(&self.session, spotify_id).await {
=======
        let audio = match AudioItem::get_audio_item(&self.session, spotify_id).await {
>>>>>>> 005e5567
            Ok(audio) => match self.find_available_alternative(audio).await {
                Some(audio) => audio,
                None => {
                    warn!(
                        "<{}> is not available",
                        spotify_id.to_uri().unwrap_or_default()
                    );
                    return None;
                }
            },
            Err(e) => {
                error!("Unable to load audio item: {:?}", e);
                return None;
            }
        };

        info!(
            "Loading <{}> with Spotify URI <{}>",
            audio.name, audio.spotify_uri
        );

<<<<<<< HEAD
        let is_explicit = audio.is_explicit;

        if is_explicit {
            if let Some(value) = self.session.get_user_attribute("filter-explicit-content") {
                if &value == "1" {
                    warn!("Track is marked as explicit, which client setting forbids.");
                    return None;
                }
            }
        }

=======
>>>>>>> 005e5567
        if audio.duration < 0 {
            error!(
                "Track duration for <{}> cannot be {}",
                spotify_id.to_uri().unwrap_or_default(),
                audio.duration
            );
            return None;
        }

        let duration_ms = audio.duration as u32;

        // (Most) podcasts seem to support only 96 kbps Ogg Vorbis, so fall back to it
        let formats = match self.config.bitrate {
            Bitrate::Bitrate96 => [
                AudioFileFormat::OGG_VORBIS_96,
                AudioFileFormat::MP3_96,
                AudioFileFormat::OGG_VORBIS_160,
                AudioFileFormat::MP3_160,
                AudioFileFormat::MP3_256,
                AudioFileFormat::OGG_VORBIS_320,
                AudioFileFormat::MP3_320,
            ],
            Bitrate::Bitrate160 => [
                AudioFileFormat::OGG_VORBIS_160,
                AudioFileFormat::MP3_160,
                AudioFileFormat::OGG_VORBIS_96,
                AudioFileFormat::MP3_96,
                AudioFileFormat::MP3_256,
                AudioFileFormat::OGG_VORBIS_320,
                AudioFileFormat::MP3_320,
            ],
            Bitrate::Bitrate320 => [
                AudioFileFormat::OGG_VORBIS_320,
                AudioFileFormat::MP3_320,
                AudioFileFormat::MP3_256,
                AudioFileFormat::OGG_VORBIS_160,
                AudioFileFormat::MP3_160,
                AudioFileFormat::OGG_VORBIS_96,
                AudioFileFormat::MP3_96,
            ],
        };

        let (format, file_id) =
            match formats
                .iter()
                .find_map(|format| match audio.files.get(format) {
                    Some(&file_id) => Some((*format, file_id)),
                    _ => None,
                }) {
                Some(t) => t,
                None => {
                    warn!("<{}> is not available in any supported format", audio.name);
                    return None;
                }
            };

        let bytes_per_second = self.stream_data_rate(format);

        // This is only a loop to be able to reload the file if an error occurred
        // while opening a cached file.
        loop {
            let encrypted_file = AudioFile::open(&self.session, file_id, bytes_per_second);

            let encrypted_file = match encrypted_file.await {
                Ok(encrypted_file) => encrypted_file,
                Err(e) => {
                    error!("Unable to load encrypted file: {:?}", e);
                    return None;
                }
            };

            let is_cached = encrypted_file.is_cached();

            let stream_loader_controller = encrypted_file.get_stream_loader_controller().ok()?;

            // Not all audio files are encrypted. If we can't get a key, try loading the track
            // without decryption. If the file was encrypted after all, the decoder will fail
            // parsing and bail out, so we should be safe from outputting ear-piercing noise.
            let key = match self.session.audio_key().request(spotify_id, file_id).await {
                Ok(key) => Some(key),
                Err(e) => {
                    warn!("Unable to load key, continuing without decryption: {}", e);
                    None
                }
            };
            let mut decrypted_file = AudioDecrypt::new(key, encrypted_file);

            let is_ogg_vorbis = AudioFiles::is_ogg_vorbis(format);
            let (offset, mut normalisation_data) = if is_ogg_vorbis {
                // Spotify stores normalisation data in a custom Ogg packet instead of Vorbis comments.
                let normalisation_data =
                    NormalisationData::parse_from_ogg(&mut decrypted_file).ok();
                (SPOTIFY_OGG_HEADER_END, normalisation_data)
            } else {
                (0, None)
            };

            let audio_file = match Subfile::new(
                decrypted_file,
                offset,
                stream_loader_controller.len() as u64,
            ) {
                Ok(audio_file) => audio_file,
                Err(e) => {
                    error!("PlayerTrackLoader::load_track error opening subfile: {}", e);
                    return None;
                }
            };

            let mut symphonia_decoder = |audio_file, format| {
                SymphoniaDecoder::new(audio_file, format).map(|mut decoder| {
                    // For formats other that Vorbis, we'll try getting normalisation data from
                    // ReplayGain metadata fields, if present.
                    if normalisation_data.is_none() {
                        normalisation_data = decoder.normalisation_data();
                    }
                    Box::new(decoder) as Decoder
                })
            };

            #[cfg(feature = "passthrough-decoder")]
            let decoder_type = if self.config.passthrough {
                PassthroughDecoder::new(audio_file, format).map(|x| Box::new(x) as Decoder)
            } else {
                symphonia_decoder(audio_file, format)
            };

            #[cfg(not(feature = "passthrough-decoder"))]
            let decoder_type = symphonia_decoder(audio_file, format);

            let normalisation_data = normalisation_data.unwrap_or_else(|| {
                warn!("Unable to get normalisation data, continuing with defaults.");
                NormalisationData::default()
            });

            let mut decoder = match decoder_type {
                Ok(decoder) => decoder,
                Err(e) if is_cached => {
                    warn!(
                        "Unable to read cached audio file: {}. Trying to download it.",
                        e
                    );

                    match self.session.cache() {
                        Some(cache) => {
                            if cache.remove_file(file_id).is_err() {
                                error!("Error removing file from cache");
                                return None;
                            }
                        }
                        None => {
                            error!("If the audio file is cached, a cache should exist");
                            return None;
                        }
                    }

                    // Just try it again
                    continue;
                }
                Err(e) => {
                    error!("Unable to read audio file: {}", e);
                    return None;
                }
            };

            // Ensure the starting position. Even when we want to play from the beginning,
            // the cursor may have been moved by parsing normalisation data. This may not
            // matter for playback (but won't hurt either), but may be useful for the
            // passthrough decoder.
            let stream_position_ms = match decoder.seek(position_ms) {
                Ok(new_position_ms) => new_position_ms,
                Err(e) => {
                    error!(
                        "PlayerTrackLoader::load_track error seeking to starting position {}: {}",
                        position_ms, e
                    );
                    return None;
                }
            };

            // Ensure streaming mode now that we are ready to play from the requested position.
            stream_loader_controller.set_stream_mode();

            info!("<{}> ({} ms) loaded", audio.name, audio.duration);

            return Some(PlayerLoadedTrackData {
                decoder,
                normalisation_data,
                stream_loader_controller,
                bytes_per_second,
                duration_ms,
                stream_position_ms,
                is_explicit,
            });
        }
    }
}

impl Future for PlayerInternal {
    type Output = ();

    fn poll(mut self: Pin<&mut Self>, cx: &mut Context<'_>) -> Poll<()> {
        // While this is written as a future, it still contains blocking code.
        // It must be run on its own thread.
        let passthrough = self.config.passthrough;

        loop {
            let mut all_futures_completed_or_not_ready = true;

            // process commands that were sent to us
            let cmd = match self.commands.poll_recv(cx) {
                Poll::Ready(None) => return Poll::Ready(()), // client has disconnected - shut down.
                Poll::Ready(Some(cmd)) => {
                    all_futures_completed_or_not_ready = false;
                    Some(cmd)
                }
                _ => None,
            };

            if let Some(cmd) = cmd {
                if let Err(e) = self.handle_command(cmd) {
                    error!("Error handling command: {}", e);
                }
            }

            // Handle loading of a new track to play
            if let PlayerState::Loading {
                ref mut loader,
                track_id,
                start_playback,
                play_request_id,
            } = self.state
            {
                // The loader may be terminated if we are trying to load the same track
                // as before, and that track failed to open before.
                if !loader.as_mut().is_terminated() {
                    match loader.as_mut().poll(cx) {
                        Poll::Ready(Ok(loaded_track)) => {
                            self.start_playback(
                                track_id,
                                play_request_id,
                                loaded_track,
                                start_playback,
                            );
                            if let PlayerState::Loading { .. } = self.state {
                                error!("The state wasn't changed by start_playback()");
                                exit(1);
                            }
                        }
                        Poll::Ready(Err(e)) => {
                            error!(
                                "Skipping to next track, unable to load track <{:?}>: {:?}",
                                track_id, e
                            );
                            self.send_event(PlayerEvent::Unavailable {
                                track_id,
                                play_request_id,
                            })
                        }
                        Poll::Pending => (),
                    }
                }
            }

            // handle pending preload requests.
            if let PlayerPreload::Loading {
                ref mut loader,
                track_id,
            } = self.preload
            {
                match loader.as_mut().poll(cx) {
                    Poll::Ready(Ok(loaded_track)) => {
                        self.send_event(PlayerEvent::Preloading { track_id });
                        self.preload = PlayerPreload::Ready {
                            track_id,
                            loaded_track: Box::new(loaded_track),
                        };
                    }
                    Poll::Ready(Err(_)) => {
                        debug!("Unable to preload {:?}", track_id);
                        self.preload = PlayerPreload::None;
                        // Let Spirc know that the track was unavailable.
                        if let PlayerState::Playing {
                            play_request_id, ..
                        }
                        | PlayerState::Paused {
                            play_request_id, ..
                        } = self.state
                        {
                            self.send_event(PlayerEvent::Unavailable {
                                track_id,
                                play_request_id,
                            });
                        }
                    }
                    Poll::Pending => (),
                }
            }

            if self.state.is_playing() {
                self.ensure_sink_running();

                if let PlayerState::Playing {
                    track_id,
                    play_request_id,
                    ref mut decoder,
                    normalisation_factor,
                    ref mut stream_position_ms,
                    ref mut reported_nominal_start_time,
                    duration_ms,
                    ..
                } = self.state
                {
                    match decoder.next_packet() {
                        Ok(result) => {
                            if let Some((ref packet_position, ref packet)) = result {
                                let new_stream_position_ms = packet_position.position_ms;
                                let expected_position_ms = std::mem::replace(
                                    &mut *stream_position_ms,
                                    new_stream_position_ms,
                                );

                                if !passthrough {
                                    match packet.samples() {
                                        Ok(_) => {
                                            let new_stream_position = Duration::from_millis(
                                                new_stream_position_ms as u64,
                                            );

                                            let now = Instant::now();

                                            // Only notify if we're skipped some packets *or* we are behind.
                                            // If we're ahead it's probably due to a buffer of the backend
                                            // and we're actually in time.
                                            let notify_about_position =
                                                match *reported_nominal_start_time {
                                                    None => true,
                                                    Some(reported_nominal_start_time) => {
                                                        let mut notify = false;

                                                        if packet_position.skipped {
                                                            if let Some(ahead) = new_stream_position
                                                                .checked_sub(Duration::from_millis(
                                                                    expected_position_ms as u64,
                                                                ))
                                                            {
                                                                notify |=
                                                                    ahead >= Duration::from_secs(1)
                                                            }
                                                        }

                                                        if let Some(lag) = now
                                                            .checked_duration_since(
                                                                reported_nominal_start_time,
                                                            )
                                                        {
                                                            if let Some(lag) =
                                                                lag.checked_sub(new_stream_position)
                                                            {
                                                                notify |=
                                                                    lag >= Duration::from_secs(1)
                                                            }
                                                        }

                                                        notify
                                                    }
                                                };

                                            if notify_about_position {
                                                *reported_nominal_start_time =
                                                    now.checked_sub(new_stream_position);
                                                self.send_event(PlayerEvent::Playing {
                                                    track_id,
                                                    play_request_id,
                                                    position_ms: new_stream_position_ms as u32,
                                                    duration_ms,
                                                });
                                            }
                                        }
                                        Err(e) => {
                                            error!("Skipping to next track, unable to decode samples for track <{:?}>: {:?}", track_id, e);
                                            self.send_event(PlayerEvent::EndOfTrack {
                                                track_id,
                                                play_request_id,
                                            })
                                        }
                                    }
                                }
                            }

                            self.handle_packet(result, normalisation_factor);
                        }
                        Err(e) => {
                            error!("Skipping to next track, unable to get next packet for track <{:?}>: {:?}", track_id, e);
                            self.send_event(PlayerEvent::EndOfTrack {
                                track_id,
                                play_request_id,
                            })
                        }
                    }
                } else {
                    error!("PlayerInternal poll: Invalid PlayerState");
                    exit(1);
                };
            }

            if let PlayerState::Playing {
                track_id,
                play_request_id,
                duration_ms,
                stream_position_ms,
                ref mut stream_loader_controller,
                ref mut suggested_to_preload_next_track,
                ..
            }
            | PlayerState::Paused {
                track_id,
                play_request_id,
                duration_ms,
                stream_position_ms,
                ref mut stream_loader_controller,
                ref mut suggested_to_preload_next_track,
                ..
            } = self.state
            {
                if (!*suggested_to_preload_next_track)
                    && ((duration_ms as i64 - stream_position_ms as i64)
                        < PRELOAD_NEXT_TRACK_BEFORE_END_DURATION_MS as i64)
                    && stream_loader_controller.range_to_end_available()
                {
                    *suggested_to_preload_next_track = true;
                    self.send_event(PlayerEvent::TimeToPreloadNextTrack {
                        track_id,
                        play_request_id,
                    });
                }
            }

            if self.session.is_invalid() {
                return Poll::Ready(());
            }

            if (!self.state.is_playing()) && all_futures_completed_or_not_ready {
                return Poll::Pending;
            }
        }
    }
}

impl PlayerInternal {
    fn ensure_sink_running(&mut self) {
        if self.sink_status != SinkStatus::Running {
            trace!("== Starting sink ==");
            if let Some(callback) = &mut self.sink_event_callback {
                callback(SinkStatus::Running);
            }
            match self.sink.start() {
                Ok(()) => self.sink_status = SinkStatus::Running,
                Err(e) => {
                    error!("{}", e);
                    exit(1);
                }
            }
        }
    }

    fn ensure_sink_stopped(&mut self, temporarily: bool) {
        match self.sink_status {
            SinkStatus::Running => {
                trace!("== Stopping sink ==");
                match self.sink.stop() {
                    Ok(()) => {
                        self.sink_status = if temporarily {
                            SinkStatus::TemporarilyClosed
                        } else {
                            SinkStatus::Closed
                        };
                        if let Some(callback) = &mut self.sink_event_callback {
                            callback(self.sink_status);
                        }
                    }
                    Err(e) => {
                        error!("{}", e);
                        exit(1);
                    }
                }
            }
            SinkStatus::TemporarilyClosed => {
                if !temporarily {
                    self.sink_status = SinkStatus::Closed;
                    if let Some(callback) = &mut self.sink_event_callback {
                        callback(SinkStatus::Closed);
                    }
                }
            }
            SinkStatus::Closed => (),
        }
    }

    fn handle_player_stop(&mut self) {
        match self.state {
            PlayerState::Playing {
                track_id,
                play_request_id,
                ..
            }
            | PlayerState::Paused {
                track_id,
                play_request_id,
                ..
            }
            | PlayerState::EndOfTrack {
                track_id,
                play_request_id,
                ..
            }
            | PlayerState::Loading {
                track_id,
                play_request_id,
                ..
            } => {
                self.ensure_sink_stopped(false);
                self.send_event(PlayerEvent::Stopped {
                    track_id,
                    play_request_id,
                });
                self.state = PlayerState::Stopped;
            }
            PlayerState::Stopped => (),
            PlayerState::Invalid => {
                error!("PlayerInternal::handle_player_stop in invalid state");
                exit(1);
            }
        }
    }

    fn handle_play(&mut self) {
        if let PlayerState::Paused {
            track_id,
            play_request_id,
            stream_position_ms,
            duration_ms,
            ..
        } = self.state
        {
            self.state.paused_to_playing();
            self.send_event(PlayerEvent::Playing {
                track_id,
                play_request_id,
                position_ms: stream_position_ms,
                duration_ms,
            });
            self.ensure_sink_running();
        } else {
            error!("Player::play called from invalid state: {:?}", self.state);
        }
    }

    fn handle_pause(&mut self) {
        if let PlayerState::Playing {
            track_id,
            play_request_id,
            stream_position_ms,
            duration_ms,
            ..
        } = self.state
        {
            self.state.playing_to_paused();

            self.ensure_sink_stopped(false);
            self.send_event(PlayerEvent::Paused {
                track_id,
                play_request_id,
                position_ms: stream_position_ms,
                duration_ms,
            });
        } else {
            error!("Player::pause called from invalid state: {:?}", self.state);
        }
    }

    fn handle_packet(
        &mut self,
        packet: Option<(AudioPacketPosition, AudioPacket)>,
        normalisation_factor: f64,
    ) {
        match packet {
            Some((_, mut packet)) => {
                if !packet.is_empty() {
                    if let AudioPacket::Samples(ref mut data) = packet {
                        // Get the volume for the packet.
                        // In the case of hardware volume control this will
                        // always be 1.0 (no change).
                        let volume = self.volume_getter.attenuation_factor();

                        // For the basic normalisation method, a normalisation factor of 1.0 indicates that
                        // there is nothing to normalise (all samples should pass unaltered). For the
                        // dynamic method, there may still be peaks that we want to shave off.
<<<<<<< HEAD
                        if self.config.normalisation {
                            if self.config.normalisation_method == NormalisationMethod::Basic
                                && normalisation_factor < 1.0
                            {
                                for sample in data.iter_mut() {
                                    *sample *= normalisation_factor;
                                }
                            } else if self.config.normalisation_method
                                == NormalisationMethod::Dynamic
                            {
                                // zero-cost shorthands
                                let threshold_db = self.config.normalisation_threshold_dbfs;
                                let knee_db = self.config.normalisation_knee_db;
                                let attack_cf = self.config.normalisation_attack_cf;
                                let release_cf = self.config.normalisation_release_cf;

                                for sample in data.iter_mut() {
                                    *sample *= normalisation_factor;

                                    // Feedforward limiter in the log domain
                                    // After: Giannoulis, D., Massberg, M., & Reiss, J.D. (2012). Digital Dynamic
                                    // Range Compressor Design—A Tutorial and Analysis. Journal of The Audio
                                    // Engineering Society, 60, 399-408.

                                    // Some tracks have samples that are precisely 0.0. That's silence
                                    // and we know we don't need to limit that, in which we can spare
                                    // the CPU cycles.
                                    //
                                    // Also, calling `ratio_to_db(0.0)` returns `inf` and would get the
                                    // peak detector stuck. Also catch the unlikely case where a sample
                                    // is decoded as `NaN` or some other non-normal value.
                                    let limiter_db = if sample.is_normal() {
                                        // step 1-4: half-wave rectification and conversion into dB
                                        // and gain computer with soft knee and subtractor
                                        let bias_db = ratio_to_db(sample.abs()) - threshold_db;
                                        let knee_boundary_db = bias_db * 2.0;

                                        if knee_boundary_db < -knee_db {
                                            0.0
                                        } else if knee_boundary_db.abs() <= knee_db {
                                            // The textbook equation:
                                            // ratio_to_db(sample.abs()) - (ratio_to_db(sample.abs()) - (bias_db + knee_db / 2.0).powi(2) / (2.0 * knee_db))
                                            // Simplifies to:
                                            // ((2.0 * bias_db) + knee_db).powi(2) / (8.0 * knee_db)
                                            // Which in our case further simplifies to:
                                            // (knee_boundary_db + knee_db).powi(2) / (8.0 * knee_db)
                                            // because knee_boundary_db is 2.0 * bias_db.
                                            (knee_boundary_db + knee_db).powi(2) / (8.0 * knee_db)
                                        } else {
                                            // Textbook:
                                            // ratio_to_db(sample.abs()) - threshold_db, which is already our bias_db.
                                            bias_db
                                        }
                                    } else {
                                        0.0
                                    };

                                    // Spare the CPU unless (1) the limiter is engaged, (2) we
                                    // were in attack or (3) we were in release, and that attack/
                                    // release wasn't finished yet.
                                    if limiter_db > 0.0
                                        || self.normalisation_integrator > 0.0
                                        || self.normalisation_peak > 0.0
                                    {
                                        // step 5: smooth, decoupled peak detector
                                        // Textbook:
                                        // release_cf * self.normalisation_integrator + (1.0 - release_cf) * limiter_db
                                        // Simplifies to:
                                        // release_cf * self.normalisation_integrator - release_cf * limiter_db + limiter_db
                                        self.normalisation_integrator = f64::max(
                                            limiter_db,
                                            release_cf * self.normalisation_integrator
                                                - release_cf * limiter_db
                                                + limiter_db,
                                        );
                                        // Textbook:
                                        // attack_cf * self.normalisation_peak + (1.0 - attack_cf) * self.normalisation_integrator
                                        // Simplifies to:
                                        // attack_cf * self.normalisation_peak - attack_cf * self.normalisation_integrator + self.normalisation_integrator
                                        self.normalisation_peak = attack_cf
                                            * self.normalisation_peak
                                            - attack_cf * self.normalisation_integrator
                                            + self.normalisation_integrator;

                                        // step 6: make-up gain applied later (volume attenuation)
                                        // Applying the standard normalisation factor here won't work,
                                        // because there are tracks with peaks as high as 6 dB above
                                        // the default threshold, so that would clip.

                                        // steps 7-8: conversion into level and multiplication into gain stage
                                        *sample *= db_to_ratio(-self.normalisation_peak);
                                    }
=======
                        // No matter the case we apply volume attenuation last if there is any.
                        if !self.config.normalisation && volume < 1.0 {
                            for sample in data.iter_mut() {
                                *sample *= volume;
                            }
                        } else if self.config.normalisation_method == NormalisationMethod::Basic
                            && (normalisation_factor < 1.0 || volume < 1.0)
                        {
                            for sample in data.iter_mut() {
                                *sample *= normalisation_factor * volume;
                            }
                        } else if self.config.normalisation_method == NormalisationMethod::Dynamic {
                            // zero-cost shorthands
                            let threshold_db = self.config.normalisation_threshold_dbfs;
                            let knee_db = self.config.normalisation_knee_db;
                            let attack_cf = self.config.normalisation_attack_cf;
                            let release_cf = self.config.normalisation_release_cf;

                            for sample in data.iter_mut() {
                                *sample *= normalisation_factor;

                                // Feedforward limiter in the log domain
                                // After: Giannoulis, D., Massberg, M., & Reiss, J.D. (2012). Digital Dynamic
                                // Range Compressor Design—A Tutorial and Analysis. Journal of The Audio
                                // Engineering Society, 60, 399-408.

                                // Some tracks have samples that are precisely 0.0. That's silence
                                // and we know we don't need to limit that, in which we can spare
                                // the CPU cycles.
                                //
                                // Also, calling `ratio_to_db(0.0)` returns `inf` and would get the
                                // peak detector stuck. Also catch the unlikely case where a sample
                                // is decoded as `NaN` or some other non-normal value.
                                let limiter_db = if sample.is_normal() {
                                    // step 1-4: half-wave rectification and conversion into dB
                                    // and gain computer with soft knee and subtractor
                                    let bias_db = ratio_to_db(sample.abs()) - threshold_db;
                                    let knee_boundary_db = bias_db * 2.0;

                                    if knee_boundary_db < -knee_db {
                                        0.0
                                    } else if knee_boundary_db.abs() <= knee_db {
                                        // The textbook equation:
                                        // ratio_to_db(sample.abs()) - (ratio_to_db(sample.abs()) - (bias_db + knee_db / 2.0).powi(2) / (2.0 * knee_db))
                                        // Simplifies to:
                                        // ((2.0 * bias_db) + knee_db).powi(2) / (8.0 * knee_db)
                                        // Which in our case further simplifies to:
                                        // (knee_boundary_db + knee_db).powi(2) / (8.0 * knee_db)
                                        // because knee_boundary_db is 2.0 * bias_db.
                                        (knee_boundary_db + knee_db).powi(2) / (8.0 * knee_db)
                                    } else {
                                        // Textbook:
                                        // ratio_to_db(sample.abs()) - threshold_db, which is already our bias_db.
                                        bias_db
                                    }
                                } else {
                                    0.0
                                };

                                // Spare the CPU unless (1) the limiter is engaged, (2) we
                                // were in attack or (3) we were in release, and that attack/
                                // release wasn't finished yet.
                                if limiter_db > 0.0
                                    || self.normalisation_integrator > 0.0
                                    || self.normalisation_peak > 0.0
                                {
                                    // step 5: smooth, decoupled peak detector
                                    // Textbook:
                                    // release_cf * self.normalisation_integrator + (1.0 - release_cf) * limiter_db
                                    // Simplifies to:
                                    // release_cf * self.normalisation_integrator - release_cf * limiter_db + limiter_db
                                    self.normalisation_integrator = f64::max(
                                        limiter_db,
                                        release_cf * self.normalisation_integrator
                                            - release_cf * limiter_db
                                            + limiter_db,
                                    );
                                    // Textbook:
                                    // attack_cf * self.normalisation_peak + (1.0 - attack_cf) * self.normalisation_integrator
                                    // Simplifies to:
                                    // attack_cf * self.normalisation_peak - attack_cf * self.normalisation_integrator + self.normalisation_integrator
                                    self.normalisation_peak = attack_cf * self.normalisation_peak
                                        - attack_cf * self.normalisation_integrator
                                        + self.normalisation_integrator;

                                    // step 6: make-up gain applied later (volume attenuation)
                                    // Applying the standard normalisation factor here won't work,
                                    // because there are tracks with peaks as high as 6 dB above
                                    // the default threshold, so that would clip.

                                    // steps 7-8: conversion into level and multiplication into gain stage
                                    *sample *= db_to_ratio(-self.normalisation_peak);
>>>>>>> 005e5567
                                }

                                *sample *= volume;
                            }
                        }
                    }

                    if let Err(e) = self.sink.write(packet, &mut self.converter) {
                        error!("{}", e);
                        exit(1);
                    }
                }
            }

            None => {
                self.state.playing_to_end_of_track();
                if let PlayerState::EndOfTrack {
                    track_id,
                    play_request_id,
                    ..
                } = self.state
                {
                    self.send_event(PlayerEvent::EndOfTrack {
                        track_id,
                        play_request_id,
                    })
                } else {
                    error!("PlayerInternal handle_packet: Invalid PlayerState");
                    exit(1);
                }
            }
        }
    }

    fn start_playback(
        &mut self,
        track_id: SpotifyId,
        play_request_id: u64,
        loaded_track: PlayerLoadedTrackData,
        start_playback: bool,
    ) {
        let position_ms = loaded_track.stream_position_ms;

        let mut config = self.config.clone();
        if config.normalisation_type == NormalisationType::Auto {
            if self.auto_normalise_as_album {
                config.normalisation_type = NormalisationType::Album;
            } else {
                config.normalisation_type = NormalisationType::Track;
            }
        };
        let normalisation_factor =
            NormalisationData::get_factor(&config, loaded_track.normalisation_data);

        if start_playback {
            self.ensure_sink_running();

            self.send_event(PlayerEvent::Playing {
                track_id,
                play_request_id,
                position_ms,
                duration_ms: loaded_track.duration_ms,
            });

            self.state = PlayerState::Playing {
                track_id,
                play_request_id,
                decoder: loaded_track.decoder,
                normalisation_data: loaded_track.normalisation_data,
                normalisation_factor,
                stream_loader_controller: loaded_track.stream_loader_controller,
                duration_ms: loaded_track.duration_ms,
                bytes_per_second: loaded_track.bytes_per_second,
                stream_position_ms: loaded_track.stream_position_ms,
                reported_nominal_start_time: Instant::now()
                    .checked_sub(Duration::from_millis(position_ms as u64)),
                suggested_to_preload_next_track: false,
                is_explicit: loaded_track.is_explicit,
            };
        } else {
            self.ensure_sink_stopped(false);

            self.state = PlayerState::Paused {
                track_id,
                play_request_id,
                decoder: loaded_track.decoder,
                normalisation_data: loaded_track.normalisation_data,
                normalisation_factor,
                stream_loader_controller: loaded_track.stream_loader_controller,
                duration_ms: loaded_track.duration_ms,
                bytes_per_second: loaded_track.bytes_per_second,
                stream_position_ms: loaded_track.stream_position_ms,
                suggested_to_preload_next_track: false,
                is_explicit: loaded_track.is_explicit,
            };

            self.send_event(PlayerEvent::Paused {
                track_id,
                play_request_id,
                position_ms,
                duration_ms: loaded_track.duration_ms,
            });
        }
    }

    fn handle_command_load(
        &mut self,
        track_id: SpotifyId,
        play_request_id: u64,
        play: bool,
        position_ms: u32,
    ) -> PlayerResult {
        if !self.config.gapless {
            self.ensure_sink_stopped(play);
        }
        // emit the correct player event
        match self.state {
            PlayerState::Playing {
                track_id: old_track_id,
                ..
            }
            | PlayerState::Paused {
                track_id: old_track_id,
                ..
            }
            | PlayerState::EndOfTrack {
                track_id: old_track_id,
                ..
            }
            | PlayerState::Loading {
                track_id: old_track_id,
                ..
            } => self.send_event(PlayerEvent::Changed {
                old_track_id,
                new_track_id: track_id,
            }),
            PlayerState::Stopped => self.send_event(PlayerEvent::Started {
                track_id,
                play_request_id,
                position_ms,
            }),
            PlayerState::Invalid { .. } => {
                return Err(Error::internal(format!(
                    "Player::handle_command_load called from invalid state: {:?}",
                    self.state
                )));
            }
        }

        // Now we check at different positions whether we already have a pre-loaded version
        // of this track somewhere. If so, use it and return.

        // Check if there's a matching loaded track in the EndOfTrack player state.
        // This is the case if we're repeating the same track again.
        if let PlayerState::EndOfTrack {
            track_id: previous_track_id,
            ..
        } = self.state
        {
            if previous_track_id == track_id {
                let mut loaded_track = match mem::replace(&mut self.state, PlayerState::Invalid) {
                    PlayerState::EndOfTrack { loaded_track, .. } => loaded_track,
                    _ => {
                        return Err(Error::internal(format!("PlayerInternal::handle_command_load repeating the same track: invalid state: {:?}", self.state)));
                    }
                };

                if position_ms != loaded_track.stream_position_ms {
                    // This may be blocking.
                    loaded_track.stream_position_ms = loaded_track.decoder.seek(position_ms)?;
                }
                self.preload = PlayerPreload::None;
                self.start_playback(track_id, play_request_id, loaded_track, play);
                if let PlayerState::Invalid = self.state {
                    return Err(Error::internal(format!("PlayerInternal::handle_command_load repeating the same track: start_playback() did not transition to valid player state: {:?}", self.state)));
                }
                return Ok(());
            }
        }

        // Check if we are already playing the track. If so, just do a seek and update our info.
        if let PlayerState::Playing {
            track_id: current_track_id,
            ref mut stream_position_ms,
            ref mut decoder,
            ..
        }
        | PlayerState::Paused {
            track_id: current_track_id,
            ref mut stream_position_ms,
            ref mut decoder,
            ..
        } = self.state
        {
            if current_track_id == track_id {
                // we can use the current decoder. Ensure it's at the correct position.
                if position_ms != *stream_position_ms {
                    // This may be blocking.
                    *stream_position_ms = decoder.seek(position_ms)?;
                }

                // Move the info from the current state into a PlayerLoadedTrackData so we can use
                // the usual code path to start playback.
                let old_state = mem::replace(&mut self.state, PlayerState::Invalid);

                if let PlayerState::Playing {
                    stream_position_ms,
                    decoder,
                    stream_loader_controller,
                    bytes_per_second,
                    duration_ms,
                    normalisation_data,
                    is_explicit,
                    ..
                }
                | PlayerState::Paused {
                    stream_position_ms,
                    decoder,
                    stream_loader_controller,
                    bytes_per_second,
                    duration_ms,
                    normalisation_data,
                    is_explicit,
                    ..
                } = old_state
                {
                    let loaded_track = PlayerLoadedTrackData {
                        decoder,
                        normalisation_data,
                        stream_loader_controller,
                        bytes_per_second,
                        duration_ms,
                        stream_position_ms,
                        is_explicit,
                    };

                    self.preload = PlayerPreload::None;
                    self.start_playback(track_id, play_request_id, loaded_track, play);

                    if let PlayerState::Invalid = self.state {
                        return Err(Error::internal(format!("PlayerInternal::handle_command_load already playing this track: start_playback() did not transition to valid player state: {:?}", self.state)));
                    }

                    return Ok(());
                } else {
                    return Err(Error::internal(format!("PlayerInternal::handle_command_load already playing this track: invalid state: {:?}", self.state)));
                }
            }
        }

        // Check if the requested track has been preloaded already. If so use the preloaded data.
        if let PlayerPreload::Ready {
            track_id: loaded_track_id,
            ..
        } = self.preload
        {
            if track_id == loaded_track_id {
                let preload = std::mem::replace(&mut self.preload, PlayerPreload::None);
                if let PlayerPreload::Ready {
                    track_id,
                    mut loaded_track,
                } = preload
                {
                    if position_ms != loaded_track.stream_position_ms {
                        // This may be blocking
                        loaded_track.stream_position_ms = loaded_track.decoder.seek(position_ms)?;
                    }
                    self.start_playback(track_id, play_request_id, *loaded_track, play);
                    return Ok(());
                } else {
                    return Err(Error::internal(format!("PlayerInternal::handle_command_loading preloaded track: invalid state: {:?}", self.state)));
                }
            }
        }

        // We need to load the track - either from scratch or by completing a preload.
        // In any case we go into a Loading state to load the track.
        self.ensure_sink_stopped(play);

        self.send_event(PlayerEvent::Loading {
            track_id,
            play_request_id,
            position_ms,
        });

        // Try to extract a pending loader from the preloading mechanism
        let loader = if let PlayerPreload::Loading {
            track_id: loaded_track_id,
            ..
        } = self.preload
        {
            if (track_id == loaded_track_id) && (position_ms == 0) {
                let mut preload = PlayerPreload::None;
                std::mem::swap(&mut preload, &mut self.preload);
                if let PlayerPreload::Loading { loader, .. } = preload {
                    Some(loader)
                } else {
                    None
                }
            } else {
                None
            }
        } else {
            None
        };

        self.preload = PlayerPreload::None;

        // If we don't have a loader yet, create one from scratch.
        let loader = loader.unwrap_or_else(|| Box::pin(self.load_track(track_id, position_ms)));

        // Set ourselves to a loading state.
        self.state = PlayerState::Loading {
            track_id,
            play_request_id,
            start_playback: play,
            loader,
        };

        Ok(())
    }

    fn handle_command_preload(&mut self, track_id: SpotifyId) {
        debug!("Preloading track");
        let mut preload_track = true;
        // check whether the track is already loaded somewhere or being loaded.
        if let PlayerPreload::Loading {
            track_id: currently_loading,
            ..
        }
        | PlayerPreload::Ready {
            track_id: currently_loading,
            ..
        } = self.preload
        {
            if currently_loading == track_id {
                // we're already preloading the requested track.
                preload_track = false;
            } else {
                // we're preloading something else - cancel it.
                self.preload = PlayerPreload::None;
            }
        }

        if let PlayerState::Playing {
            track_id: current_track_id,
            ..
        }
        | PlayerState::Paused {
            track_id: current_track_id,
            ..
        }
        | PlayerState::EndOfTrack {
            track_id: current_track_id,
            ..
        } = self.state
        {
            if current_track_id == track_id {
                // we already have the requested track loaded.
                preload_track = false;
            }
        }

        // schedule the preload of the current track if desired.
        if preload_track {
            let loader = self.load_track(track_id, 0);
            self.preload = PlayerPreload::Loading {
                track_id,
                loader: Box::pin(loader),
            }
        }
    }

    fn handle_command_seek(&mut self, position_ms: u32) -> PlayerResult {
        if let Some(decoder) = self.state.decoder() {
            match decoder.seek(position_ms) {
                Ok(new_position_ms) => {
                    if let PlayerState::Playing {
                        ref mut stream_position_ms,
                        ..
                    }
                    | PlayerState::Paused {
                        ref mut stream_position_ms,
                        ..
                    } = self.state
                    {
                        *stream_position_ms = new_position_ms;
                    }
                }
                Err(e) => error!("PlayerInternal::handle_command_seek error: {}", e),
            }
        } else {
            error!("Player::seek called from invalid state: {:?}", self.state);
        }

        // ensure we have a bit of a buffer of downloaded data
        self.preload_data_before_playback()?;

        if let PlayerState::Playing {
            track_id,
            play_request_id,
            ref mut reported_nominal_start_time,
            duration_ms,
            ..
        } = self.state
        {
            *reported_nominal_start_time =
                Instant::now().checked_sub(Duration::from_millis(position_ms as u64));
            self.send_event(PlayerEvent::Playing {
                track_id,
                play_request_id,
                position_ms,
                duration_ms,
            });
        }
        if let PlayerState::Paused {
            track_id,
            play_request_id,
            duration_ms,
            ..
        } = self.state
        {
            self.send_event(PlayerEvent::Paused {
                track_id,
                play_request_id,
                position_ms,
                duration_ms,
            });
        }

        Ok(())
    }

    fn handle_command(&mut self, cmd: PlayerCommand) -> PlayerResult {
        debug!("command={:?}", cmd);
        let result = match cmd {
            PlayerCommand::Load {
                track_id,
                play_request_id,
                play,
                position_ms,
            } => self.handle_command_load(track_id, play_request_id, play, position_ms)?,

            PlayerCommand::Preload { track_id } => self.handle_command_preload(track_id),

            PlayerCommand::Seek(position_ms) => self.handle_command_seek(position_ms)?,

            PlayerCommand::Play => self.handle_play(),

            PlayerCommand::Pause => self.handle_pause(),

            PlayerCommand::Stop => self.handle_player_stop(),

            PlayerCommand::AddEventSender(sender) => self.event_senders.push(sender),

            PlayerCommand::SetSinkEventCallback(callback) => self.sink_event_callback = callback,

            PlayerCommand::EmitVolumeSetEvent(volume) => {
                self.send_event(PlayerEvent::VolumeSet { volume })
            }

            PlayerCommand::SetAutoNormaliseAsAlbum(setting) => {
                self.auto_normalise_as_album = setting
            }

<<<<<<< HEAD
            PlayerCommand::SkipExplicitContent() => {
                if let PlayerState::Playing {
                    track_id,
                    play_request_id,
                    is_explicit,
                    ..
                }
                | PlayerState::Paused {
                    track_id,
                    play_request_id,
                    is_explicit,
                    ..
                } = self.state
                {
                    if is_explicit {
                        warn!("Currently loaded track is explicit, which client setting forbids -- skipping to next track.");
                        self.send_event(PlayerEvent::EndOfTrack {
                            track_id,
                            play_request_id,
                        })
                    }
                }
            }
        };

        Ok(result)
    }

=======
>>>>>>> 005e5567
    fn send_event(&mut self, event: PlayerEvent) {
        self.event_senders
            .retain(|sender| sender.send(event.clone()).is_ok());
    }

    fn load_track(
        &mut self,
        spotify_id: SpotifyId,
        position_ms: u32,
    ) -> impl FusedFuture<Output = Result<PlayerLoadedTrackData, ()>> + Send + 'static {
        // This method creates a future that returns the loaded stream and associated info.
        // Ideally all work should be done using asynchronous code. However, seek() on the
        // audio stream is implemented in a blocking fashion. Thus, we can't turn it into future
        // easily. Instead we spawn a thread to do the work and return a one-shot channel as the
        // future to work with.

        let loader = PlayerTrackLoader {
            session: self.session.clone(),
            config: self.config.clone(),
        };

        let (result_tx, result_rx) = oneshot::channel();

        let load_handles_clone = self.load_handles.clone();
        let handle = tokio::runtime::Handle::current();
        let load_handle = thread::spawn(move || {
            let data = handle.block_on(loader.load_track(spotify_id, position_ms));
            if let Some(data) = data {
                let _ = result_tx.send(data);
            }

            let mut load_handles = load_handles_clone.lock();
            load_handles.remove(&thread::current().id());
        });

        let mut load_handles = self.load_handles.lock();
        load_handles.insert(load_handle.thread().id(), load_handle);

        result_rx.map_err(|_| ())
    }

    fn preload_data_before_playback(&mut self) -> PlayerResult {
        if let PlayerState::Playing {
            bytes_per_second,
            ref mut stream_loader_controller,
            ..
        } = self.state
        {
            let ping_time = stream_loader_controller.ping_time().as_secs_f32();

            // Request our read ahead range
            let request_data_length = max(
                (READ_AHEAD_DURING_PLAYBACK_ROUNDTRIPS * ping_time * bytes_per_second as f32)
                    as usize,
                (READ_AHEAD_DURING_PLAYBACK.as_secs_f32() * bytes_per_second as f32) as usize,
            );

            // Request the part we want to wait for blocking. This effectively means we wait for the previous request to partially complete.
            let wait_for_data_length = max(
                (READ_AHEAD_BEFORE_PLAYBACK_ROUNDTRIPS * ping_time * bytes_per_second as f32)
                    as usize,
                (READ_AHEAD_BEFORE_PLAYBACK.as_secs_f32() * bytes_per_second as f32) as usize,
            );
            stream_loader_controller
                .fetch_next_and_wait(request_data_length, wait_for_data_length)
                .map_err(Into::into)
        } else {
            Ok(())
        }
    }
}

impl Drop for PlayerInternal {
    fn drop(&mut self) {
        debug!("drop PlayerInternal[{}]", self.player_id);

        let handles: Vec<thread::JoinHandle<()>> = {
            // waiting for the thread while holding the mutex would result in a deadlock
            let mut load_handles = self.load_handles.lock();

            load_handles
                .drain()
                .map(|(_thread_id, handle)| handle)
                .collect()
        };

        for handle in handles {
            let _ = handle.join();
        }
    }
}

impl fmt::Debug for PlayerCommand {
    fn fmt(&self, f: &mut fmt::Formatter) -> fmt::Result {
        match *self {
            PlayerCommand::Load {
                track_id,
                play,
                position_ms,
                ..
            } => f
                .debug_tuple("Load")
                .field(&track_id)
                .field(&play)
                .field(&position_ms)
                .finish(),
            PlayerCommand::Preload { track_id } => {
                f.debug_tuple("Preload").field(&track_id).finish()
            }
            PlayerCommand::Play => f.debug_tuple("Play").finish(),
            PlayerCommand::Pause => f.debug_tuple("Pause").finish(),
            PlayerCommand::Stop => f.debug_tuple("Stop").finish(),
            PlayerCommand::Seek(position) => f.debug_tuple("Seek").field(&position).finish(),
            PlayerCommand::AddEventSender(_) => f.debug_tuple("AddEventSender").finish(),
            PlayerCommand::SetSinkEventCallback(_) => {
                f.debug_tuple("SetSinkEventCallback").finish()
            }
            PlayerCommand::EmitVolumeSetEvent(volume) => {
                f.debug_tuple("VolumeSet").field(&volume).finish()
            }
            PlayerCommand::SetAutoNormaliseAsAlbum(setting) => f
                .debug_tuple("SetAutoNormaliseAsAlbum")
                .field(&setting)
                .finish(),
            PlayerCommand::SkipExplicitContent() => f.debug_tuple("SkipExplicitContent").finish(),
        }
    }
}

impl fmt::Debug for PlayerState {
    fn fmt(&self, f: &mut fmt::Formatter<'_>) -> fmt::Result {
        use PlayerState::*;
        match *self {
            Stopped => f.debug_struct("Stopped").finish(),
            Loading {
                track_id,
                play_request_id,
                ..
            } => f
                .debug_struct("Loading")
                .field("track_id", &track_id)
                .field("play_request_id", &play_request_id)
                .finish(),
            Paused {
                track_id,
                play_request_id,
                ..
            } => f
                .debug_struct("Paused")
                .field("track_id", &track_id)
                .field("play_request_id", &play_request_id)
                .finish(),
            Playing {
                track_id,
                play_request_id,
                ..
            } => f
                .debug_struct("Playing")
                .field("track_id", &track_id)
                .field("play_request_id", &play_request_id)
                .finish(),
            EndOfTrack {
                track_id,
                play_request_id,
                ..
            } => f
                .debug_struct("EndOfTrack")
                .field("track_id", &track_id)
                .field("play_request_id", &play_request_id)
                .finish(),
            Invalid => f.debug_struct("Invalid").finish(),
        }
    }
}

struct Subfile<T: Read + Seek> {
    stream: T,
    offset: u64,
    length: u64,
}

impl<T: Read + Seek> Subfile<T> {
    pub fn new(mut stream: T, offset: u64, length: u64) -> Result<Subfile<T>, io::Error> {
        let target = SeekFrom::Start(offset);
        stream.seek(target)?;

        Ok(Subfile {
            stream,
            offset,
            length,
        })
    }
}

impl<T: Read + Seek> Read for Subfile<T> {
    fn read(&mut self, buf: &mut [u8]) -> io::Result<usize> {
        self.stream.read(buf)
    }
}

impl<T: Read + Seek> Seek for Subfile<T> {
    fn seek(&mut self, pos: SeekFrom) -> io::Result<u64> {
        let pos = match pos {
            SeekFrom::Start(offset) => SeekFrom::Start(offset + self.offset),
            SeekFrom::End(offset) => {
                if (self.length as i64 - offset) < self.offset as i64 {
                    return Err(io::Error::new(
                        io::ErrorKind::InvalidInput,
                        "newpos would be < self.offset",
                    ));
                }
                pos
            }
            _ => pos,
        };

        let newpos = self.stream.seek(pos)?;
<<<<<<< HEAD
        Ok(newpos - self.offset)
    }
}

impl<R> MediaSource for Subfile<R>
where
    R: Read + Seek + Send + Sync,
{
    fn is_seekable(&self) -> bool {
        true
    }

    fn byte_len(&self) -> Option<u64> {
        Some(self.length)
=======

        Ok(newpos.saturating_sub(self.offset))
>>>>>>> 005e5567
    }
}<|MERGE_RESOLUTION|>--- conflicted
+++ resolved
@@ -37,40 +37,23 @@
     core::{util::SeqGenerator, Error, Session, SpotifyId},
     decoder::{AudioDecoder, AudioPacket, AudioPacketPosition, SymphoniaDecoder},
     metadata::audio::{AudioFileFormat, AudioFiles, AudioItem},
-    mixer::AudioFilter,
+    mixer::VolumeGetter,
 };
-<<<<<<< HEAD
 
 #[cfg(feature = "passthrough-decoder")]
 use crate::decoder::PassthroughDecoder;
 
 use crate::SAMPLES_PER_SECOND;
-=======
-use crate::audio_backend::Sink;
-use crate::config::{Bitrate, NormalisationMethod, NormalisationType, PlayerConfig};
-use crate::convert::Converter;
-use crate::core::session::Session;
-use crate::core::spotify_id::SpotifyId;
-use crate::core::util::SeqGenerator;
-use crate::decoder::{AudioDecoder, AudioPacket, DecoderError, PassthroughDecoder, VorbisDecoder};
-use crate::metadata::{AudioItem, FileFormat};
-use crate::mixer::VolumeGetter;
-
-use crate::{MS_PER_PAGE, NUM_CHANNELS, PAGES_PER_MS, SAMPLES_PER_SECOND};
->>>>>>> 005e5567
 
 const PRELOAD_NEXT_TRACK_BEFORE_END_DURATION_MS: u32 = 30000;
 pub const DB_VOLTAGE_RATIO: f64 = 20.0;
 pub const PCM_AT_0DBFS: f64 = 1.0;
-<<<<<<< HEAD
 
 // Spotify inserts a custom Ogg packet at the start with custom metadata values, that you would
 // otherwise expect in Vorbis comments. This packet isn't well-formed and players may balk at it.
 const SPOTIFY_OGG_HEADER_END: u64 = 0xa7;
 
 pub type PlayerResult = Result<(), Error>;
-=======
->>>>>>> 005e5567
 
 pub struct Player {
     commands: Option<mpsc::UnboundedSender<PlayerCommand>>,
@@ -260,7 +243,6 @@
 
 #[derive(Clone, Copy, Debug)]
 pub struct NormalisationData {
-<<<<<<< HEAD
     // Spotify provides these as `f32`, but audio metadata can contain up to `f64`.
     // Also, this negates the need for casting during sample processing.
     pub track_gain_db: f64,
@@ -278,12 +260,6 @@
             album_peak: 1.0,
         }
     }
-=======
-    track_gain_db: f64,
-    track_peak: f64,
-    album_gain_db: f64,
-    album_peak: f64,
->>>>>>> 005e5567
 }
 
 impl NormalisationData {
@@ -846,11 +822,7 @@
         spotify_id: SpotifyId,
         position_ms: u32,
     ) -> Option<PlayerLoadedTrackData> {
-<<<<<<< HEAD
         let audio = match AudioItem::get_file(&self.session, spotify_id).await {
-=======
-        let audio = match AudioItem::get_audio_item(&self.session, spotify_id).await {
->>>>>>> 005e5567
             Ok(audio) => match self.find_available_alternative(audio).await {
                 Some(audio) => audio,
                 None => {
@@ -872,7 +844,6 @@
             audio.name, audio.spotify_uri
         );
 
-<<<<<<< HEAD
         let is_explicit = audio.is_explicit;
 
         if is_explicit {
@@ -884,8 +855,6 @@
             }
         }
 
-=======
->>>>>>> 005e5567
         if audio.duration < 0 {
             error!(
                 "Track duration for <{}> cannot be {}",
@@ -1484,100 +1453,7 @@
                         // For the basic normalisation method, a normalisation factor of 1.0 indicates that
                         // there is nothing to normalise (all samples should pass unaltered). For the
                         // dynamic method, there may still be peaks that we want to shave off.
-<<<<<<< HEAD
-                        if self.config.normalisation {
-                            if self.config.normalisation_method == NormalisationMethod::Basic
-                                && normalisation_factor < 1.0
-                            {
-                                for sample in data.iter_mut() {
-                                    *sample *= normalisation_factor;
-                                }
-                            } else if self.config.normalisation_method
-                                == NormalisationMethod::Dynamic
-                            {
-                                // zero-cost shorthands
-                                let threshold_db = self.config.normalisation_threshold_dbfs;
-                                let knee_db = self.config.normalisation_knee_db;
-                                let attack_cf = self.config.normalisation_attack_cf;
-                                let release_cf = self.config.normalisation_release_cf;
-
-                                for sample in data.iter_mut() {
-                                    *sample *= normalisation_factor;
-
-                                    // Feedforward limiter in the log domain
-                                    // After: Giannoulis, D., Massberg, M., & Reiss, J.D. (2012). Digital Dynamic
-                                    // Range Compressor Design—A Tutorial and Analysis. Journal of The Audio
-                                    // Engineering Society, 60, 399-408.
-
-                                    // Some tracks have samples that are precisely 0.0. That's silence
-                                    // and we know we don't need to limit that, in which we can spare
-                                    // the CPU cycles.
-                                    //
-                                    // Also, calling `ratio_to_db(0.0)` returns `inf` and would get the
-                                    // peak detector stuck. Also catch the unlikely case where a sample
-                                    // is decoded as `NaN` or some other non-normal value.
-                                    let limiter_db = if sample.is_normal() {
-                                        // step 1-4: half-wave rectification and conversion into dB
-                                        // and gain computer with soft knee and subtractor
-                                        let bias_db = ratio_to_db(sample.abs()) - threshold_db;
-                                        let knee_boundary_db = bias_db * 2.0;
-
-                                        if knee_boundary_db < -knee_db {
-                                            0.0
-                                        } else if knee_boundary_db.abs() <= knee_db {
-                                            // The textbook equation:
-                                            // ratio_to_db(sample.abs()) - (ratio_to_db(sample.abs()) - (bias_db + knee_db / 2.0).powi(2) / (2.0 * knee_db))
-                                            // Simplifies to:
-                                            // ((2.0 * bias_db) + knee_db).powi(2) / (8.0 * knee_db)
-                                            // Which in our case further simplifies to:
-                                            // (knee_boundary_db + knee_db).powi(2) / (8.0 * knee_db)
-                                            // because knee_boundary_db is 2.0 * bias_db.
-                                            (knee_boundary_db + knee_db).powi(2) / (8.0 * knee_db)
-                                        } else {
-                                            // Textbook:
-                                            // ratio_to_db(sample.abs()) - threshold_db, which is already our bias_db.
-                                            bias_db
-                                        }
-                                    } else {
-                                        0.0
-                                    };
-
-                                    // Spare the CPU unless (1) the limiter is engaged, (2) we
-                                    // were in attack or (3) we were in release, and that attack/
-                                    // release wasn't finished yet.
-                                    if limiter_db > 0.0
-                                        || self.normalisation_integrator > 0.0
-                                        || self.normalisation_peak > 0.0
-                                    {
-                                        // step 5: smooth, decoupled peak detector
-                                        // Textbook:
-                                        // release_cf * self.normalisation_integrator + (1.0 - release_cf) * limiter_db
-                                        // Simplifies to:
-                                        // release_cf * self.normalisation_integrator - release_cf * limiter_db + limiter_db
-                                        self.normalisation_integrator = f64::max(
-                                            limiter_db,
-                                            release_cf * self.normalisation_integrator
-                                                - release_cf * limiter_db
-                                                + limiter_db,
-                                        );
-                                        // Textbook:
-                                        // attack_cf * self.normalisation_peak + (1.0 - attack_cf) * self.normalisation_integrator
-                                        // Simplifies to:
-                                        // attack_cf * self.normalisation_peak - attack_cf * self.normalisation_integrator + self.normalisation_integrator
-                                        self.normalisation_peak = attack_cf
-                                            * self.normalisation_peak
-                                            - attack_cf * self.normalisation_integrator
-                                            + self.normalisation_integrator;
-
-                                        // step 6: make-up gain applied later (volume attenuation)
-                                        // Applying the standard normalisation factor here won't work,
-                                        // because there are tracks with peaks as high as 6 dB above
-                                        // the default threshold, so that would clip.
-
-                                        // steps 7-8: conversion into level and multiplication into gain stage
-                                        *sample *= db_to_ratio(-self.normalisation_peak);
-                                    }
-=======
+
                         // No matter the case we apply volume attenuation last if there is any.
                         if !self.config.normalisation && volume < 1.0 {
                             for sample in data.iter_mut() {
@@ -1670,7 +1546,6 @@
 
                                     // steps 7-8: conversion into level and multiplication into gain stage
                                     *sample *= db_to_ratio(-self.normalisation_peak);
->>>>>>> 005e5567
                                 }
 
                                 *sample *= volume;
@@ -2106,7 +1981,7 @@
 
     fn handle_command(&mut self, cmd: PlayerCommand) -> PlayerResult {
         debug!("command={:?}", cmd);
-        let result = match cmd {
+        match cmd {
             PlayerCommand::Load {
                 track_id,
                 play_request_id,
@@ -2136,7 +2011,6 @@
                 self.auto_normalise_as_album = setting
             }
 
-<<<<<<< HEAD
             PlayerCommand::SkipExplicitContent() => {
                 if let PlayerState::Playing {
                     track_id,
@@ -2162,11 +2036,9 @@
             }
         };
 
-        Ok(result)
-    }
-
-=======
->>>>>>> 005e5567
+        Ok(())
+    }
+
     fn send_event(&mut self, event: PlayerEvent) {
         self.event_senders
             .retain(|sender| sender.send(event.clone()).is_ok());
@@ -2384,7 +2256,6 @@
         };
 
         let newpos = self.stream.seek(pos)?;
-<<<<<<< HEAD
         Ok(newpos - self.offset)
     }
 }
@@ -2399,9 +2270,5 @@
 
     fn byte_len(&self) -> Option<u64> {
         Some(self.length)
-=======
-
-        Ok(newpos.saturating_sub(self.offset))
->>>>>>> 005e5567
     }
 }