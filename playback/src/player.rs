--- conflicted
+++ resolved
@@ -6,18 +6,10 @@
 use std::time::{Duration, Instant};
 use std::{mem, thread};
 
-<<<<<<< HEAD
 use byteorder::{LittleEndian, ReadBytesExt};
 use futures_util::stream::futures_unordered::FuturesUnordered;
 use futures_util::{future, StreamExt, TryFutureExt};
 use tokio::sync::{mpsc, oneshot};
-=======
-use crate::config::{Bitrate, NormalisationMethod, NormalisationType, PlayerConfig};
-use librespot_core::session::Session;
-use librespot_core::spotify_id::SpotifyId;
-
-use librespot_core::util::SeqGenerator;
->>>>>>> 8fe2e011
 
 use crate::audio::{AudioDecoder, AudioError, AudioPacket, PassthroughDecoder, VorbisDecoder};
 use crate::audio::{AudioDecrypt, AudioFile, StreamLoaderController};
@@ -26,8 +18,7 @@
     READ_AHEAD_DURING_PLAYBACK_ROUNDTRIPS, READ_AHEAD_DURING_PLAYBACK_SECONDS,
 };
 use crate::audio_backend::Sink;
-use crate::config::NormalisationType;
-use crate::config::{Bitrate, PlayerConfig};
+use crate::config::{Bitrate, NormalisationMethod, NormalisationType, PlayerConfig};
 use crate::core::session::Session;
 use crate::core::spotify_id::SpotifyId;
 use crate::core::util::SeqGenerator;
@@ -67,10 +58,7 @@
     sink_status: SinkStatus,
     sink_event_callback: Option<SinkEventCallback>,
     audio_filter: Option<Box<dyn AudioFilter + Send>>,
-<<<<<<< HEAD
     event_senders: Vec<mpsc::UnboundedSender<PlayerEvent>>,
-=======
-    event_senders: Vec<futures::sync::mpsc::UnboundedSender<PlayerEvent>>,
 
     limiter_active: bool,
     limiter_attack_counter: u32,
@@ -78,7 +66,6 @@
     limiter_peak_sample: f32,
     limiter_factor: f32,
     limiter_strength: f32,
->>>>>>> 8fe2e011
 }
 
 enum PlayerCommand {
@@ -218,9 +205,6 @@
 }
 
 impl NormalisationData {
-<<<<<<< HEAD
-    fn parse_from_file<T: Read + Seek>(mut file: T) -> io::Result<NormalisationData> {
-=======
     pub fn db_to_ratio(db: f32) -> f32 {
         return f32::powf(10.0, db / DB_VOLTAGE_RATIO);
     }
@@ -229,8 +213,7 @@
         return ratio.log10() * DB_VOLTAGE_RATIO;
     }
 
-    fn parse_from_file<T: Read + Seek>(mut file: T) -> Result<NormalisationData> {
->>>>>>> 8fe2e011
+    fn parse_from_file<T: Read + Seek>(mut file: T) -> io::Result<NormalisationData> {
         const SPOTIFY_NORMALIZATION_HEADER_START_OFFSET: u64 = 144;
         file.seek(SeekFrom::Start(SPOTIFY_NORMALIZATION_HEADER_START_OFFSET))?;
 
@@ -955,12 +938,8 @@
 
                     if !passthrough {
                         if let Some(ref packet) = packet {
-<<<<<<< HEAD
-                            *stream_position_pcm += (packet.samples().len() / 2) as u64;
-=======
-                            *stream_position_pcm = *stream_position_pcm
-                                + (packet.samples().len() / NUM_CHANNELS as usize) as u64;
->>>>>>> 8fe2e011
+                            *stream_position_pcm +=
+                                (packet.samples().len() / NUM_CHANNELS as usize) as u64;
                             let stream_position_millis =
                                 Self::position_pcm_to_ms(*stream_position_pcm);
 
@@ -1182,12 +1161,6 @@
                         }
 
                         if self.config.normalisation
-<<<<<<< HEAD
-                            && f32::abs(normalisation_factor - 1.0) > f32::EPSILON
-                        {
-                            for x in data.iter_mut() {
-                                *x = (*x as f32 * normalisation_factor) as i16;
-=======
                             && (normalisation_factor != 1.0
                                 || self.config.normalisation_method != NormalisationMethod::Basic)
                         {
@@ -1297,7 +1270,6 @@
                                 } else if *sample > 1.0 {
                                     *sample = 1.0;
                                 }
->>>>>>> 8fe2e011
                             }
                         }
                     }
