--- conflicted
+++ resolved
@@ -1755,8 +1755,9 @@
     let format = setup.format;
     let backend = setup.backend;
     let device = setup.device.clone();
+    let sample_rate = player_config.sample_rate.as_u32();
     let player = Player::new(player_config, session.clone(), soft_volume, move || {
-        (backend)(device, format)
+        (backend)(device, format, sample_rate)
     });
 
     if let Some(player_event_program) = setup.player_event_program.clone() {
@@ -1814,34 +1815,12 @@
 
                 let connect_config = setup.connect_config.clone();
 
-<<<<<<< HEAD
-                let soft_volume = mixer.get_soft_volume();
-                let format = setup.format;
-                let backend = setup.backend;
-                let device = setup.device.clone();
-                let sample_rate = player_config.sample_rate.as_u32();
-                let player = Player::new(player_config, session.clone(), soft_volume, move || {
-                    (backend)(device, format, sample_rate)
-                });
-
-                if let Some(player_event_program) = setup.player_event_program.clone() {
-                    _event_handler = Some(EventHandler::new(player.get_player_event_channel(), &player_event_program));
-
-                    if setup.emit_sink_events {
-                        player.set_sink_event_callback(Some(Box::new(move |sink_status| {
-                            run_program_on_sink_events(sink_status, &player_event_program)
-                        })));
-                    }
-                };
-
-                let (spirc_, spirc_task_) = match Spirc::new(connect_config, session.clone(), last_credentials.clone().unwrap_or_default(), player, mixer).await {
-=======
+
                 let (spirc_, spirc_task_) = match Spirc::new(connect_config,
                                                                 session.clone(),
                                                                 last_credentials.clone().unwrap_or_default(),
                                                                 player.clone(),
                                                                 mixer.clone()).await {
->>>>>>> 054074c9
                     Ok((spirc_, spirc_task_)) => (spirc_, spirc_task_),
                     Err(e) => {
                         error!("could not initialize spirc: {}", e);
