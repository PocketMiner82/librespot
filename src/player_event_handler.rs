--- conflicted
+++ resolved
@@ -8,14 +8,7 @@
 
 use tokio::process::{Child as AsyncChild, Command as AsyncCommand};
 
-<<<<<<< HEAD
 use librespot::playback::player::{PlayerEvent, SinkStatus};
-=======
-use std::collections::HashMap;
-use std::io;
-use std::io::{Error, ErrorKind};
-use std::process::{Command, ExitStatus};
->>>>>>> 005e5567
 
 pub fn run_program_on_events(event: PlayerEvent, onevent: &str) -> Option<Result<AsyncChild>> {
     let mut env_vars = HashMap::new();
@@ -24,37 +17,17 @@
             old_track_id,
             new_track_id,
         } => match old_track_id.to_base62() {
-<<<<<<< HEAD
-            Err(_) => {
-                return Some(Err(Error::new(
-                    ErrorKind::InvalidData,
-                    "PlayerEvent::Changed: Invalid old track id",
-                )))
-            }
-            Ok(old_id) => match new_track_id.to_base62() {
-                Err(_) => {
-                    return Some(Err(Error::new(
-                        ErrorKind::InvalidData,
-                        "PlayerEvent::Changed: Invalid new track id",
-=======
             Err(e) => {
                 return Some(Err(Error::new(
                     ErrorKind::InvalidData,
-                    format!(
-                        "PlayerEvent::Changed: Invalid old track id: {}",
-                        e.utf8_error()
-                    ),
+                    format!("PlayerEvent::Changed: Invalid old track id: {}", e),
                 )))
             }
             Ok(old_id) => match new_track_id.to_base62() {
                 Err(e) => {
                     return Some(Err(Error::new(
                         ErrorKind::InvalidData,
-                        format!(
-                            "PlayerEvent::Changed: Invalid new track id: {}",
-                            e.utf8_error()
-                        ),
->>>>>>> 005e5567
+                        format!("PlayerEvent::Changed: Invalid old track id: {}", e),
                     )))
                 }
                 Ok(new_id) => {
@@ -65,17 +38,10 @@
             },
         },
         PlayerEvent::Started { track_id, .. } => match track_id.to_base62() {
-<<<<<<< HEAD
-            Err(_) => {
-                return Some(Err(Error::new(
-                    ErrorKind::InvalidData,
-                    "PlayerEvent::Started: Invalid track id",
-=======
             Err(e) => {
                 return Some(Err(Error::new(
                     ErrorKind::InvalidData,
-                    format!("PlayerEvent::Started: Invalid track id: {}", e.utf8_error()),
->>>>>>> 005e5567
+                    format!("PlayerEvent::Started: Invalid track id: {}", e),
                 )))
             }
             Ok(id) => {
@@ -84,17 +50,10 @@
             }
         },
         PlayerEvent::Stopped { track_id, .. } => match track_id.to_base62() {
-<<<<<<< HEAD
-            Err(_) => {
-                return Some(Err(Error::new(
-                    ErrorKind::InvalidData,
-                    "PlayerEvent::Stopped: Invalid track id",
-=======
             Err(e) => {
                 return Some(Err(Error::new(
                     ErrorKind::InvalidData,
-                    format!("PlayerEvent::Stopped: Invalid track id: {}", e.utf8_error()),
->>>>>>> 005e5567
+                    format!("PlayerEvent::Stopped: Invalid track id: {}", e),
                 )))
             }
             Ok(id) => {
@@ -108,17 +67,10 @@
             position_ms,
             ..
         } => match track_id.to_base62() {
-<<<<<<< HEAD
-            Err(_) => {
-                return Some(Err(Error::new(
-                    ErrorKind::InvalidData,
-                    "PlayerEvent::Playing: Invalid track id",
-=======
             Err(e) => {
                 return Some(Err(Error::new(
                     ErrorKind::InvalidData,
-                    format!("PlayerEvent::Playing: Invalid track id: {}", e.utf8_error()),
->>>>>>> 005e5567
+                    format!("PlayerEvent::Playing: Invalid track id: {}", e),
                 )))
             }
             Ok(id) => {
@@ -134,17 +86,10 @@
             position_ms,
             ..
         } => match track_id.to_base62() {
-<<<<<<< HEAD
-            Err(_) => {
-                return Some(Err(Error::new(
-                    ErrorKind::InvalidData,
-                    "PlayerEvent::Paused: Invalid track id",
-=======
             Err(e) => {
                 return Some(Err(Error::new(
                     ErrorKind::InvalidData,
-                    format!("PlayerEvent::Paused: Invalid track id: {}", e.utf8_error()),
->>>>>>> 005e5567
+                    format!("PlayerEvent::Paused: Invalid track id: {}", e),
                 )))
             }
             Ok(id) => {
@@ -155,20 +100,10 @@
             }
         },
         PlayerEvent::Preloading { track_id, .. } => match track_id.to_base62() {
-<<<<<<< HEAD
-            Err(_) => {
-                return Some(Err(Error::new(
-                    ErrorKind::InvalidData,
-                    "PlayerEvent::Preloading: Invalid track id",
-=======
             Err(e) => {
                 return Some(Err(Error::new(
                     ErrorKind::InvalidData,
-                    format!(
-                        "PlayerEvent::Preloading: Invalid track id: {}",
-                        e.utf8_error()
-                    ),
->>>>>>> 005e5567
+                    format!("PlayerEvent::Preloading: Invalid track id: {}", e),
                 )))
             }
             Ok(id) => {
