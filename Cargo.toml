[package]
name = "librespot"
version = "0.1.6"
authors = ["Librespot Org"]
license = "MIT"
description = "An open source client library for Spotify, with support for Spotify Connect"
keywords = ["spotify"]
repository = "https://github.com/librespot-org/librespot"
readme = "README.md"
edition = "2018"

[workspace]

[lib]
name = "librespot"
path = "src/lib.rs"

[[bin]]
name = "librespot"
path = "src/main.rs"
doc = false

[dependencies.librespot-audio]
path = "audio"
<<<<<<< HEAD
version = "0.1.3"

[dependencies.librespot-connect]
path = "connect"
version = "0.1.3"

[dependencies.librespot-core]
path = "core"
version = "0.1.3"

[dependencies.librespot-metadata]
path = "metadata"
version = "0.1.3"

[dependencies.librespot-playback]
path = "playback"
version = "0.1.3"

=======
version = "0.1.6"
[dependencies.librespot-connect]
path = "connect"
version = "0.1.6"
[dependencies.librespot-core]
path = "core"
version = "0.1.6"
[dependencies.librespot-metadata]
path = "metadata"
version = "0.1.6"
[dependencies.librespot-playback]
path = "playback"
version = "0.1.6"
>>>>>>> 1fc5267a
[dependencies.librespot-protocol]
path = "protocol"
version = "0.1.6"

[dependencies]
base64 = "0.13"
env_logger =  {version = "0.8", default-features = false, features = ["termcolor","humantime","atty"]}
futures = "0.3"
getopts = "0.2"
hyper = "0.14"
log = "0.4"
num-bigint = "0.3"
protobuf = "~2.14.0"
rand = "0.7"
rpassword = "5.0"
tokio = { version = "1", features = ["rt", "rt-multi-thread", "macros", "signal", "process"] }
url = "1.7"
sha-1 = "0.8"
hex = "0.4"

[features]
alsa-backend = ["librespot-playback/alsa-backend"]
portaudio-backend = ["librespot-playback/portaudio-backend"]
pulseaudio-backend = ["librespot-playback/pulseaudio-backend"]
jackaudio-backend = ["librespot-playback/jackaudio-backend"]
rodio-backend = ["librespot-playback/rodio-backend"]
sdl-backend = ["librespot-playback/sdl-backend"]
gstreamer-backend = ["librespot-playback/gstreamer-backend"]

with-tremor = ["librespot-audio/with-tremor"]
with-vorbis = ["librespot-audio/with-vorbis"]

# with-dns-sd = ["librespot-connect/with-dns-sd"]

default = ["librespot-playback/rodio-backend"]

[package.metadata.deb]
maintainer = "librespot-org"
copyright = "2018 Paul Liétar"
license-file = ["LICENSE", "4"]
depends = "$auto"
extended-description = """\
librespot is an open source client library for Spotify. It enables applications \
to use Spotify's service, without using the official but closed-source \
libspotify. Additionally, it will provide extra features which are not \
available in the official library."""
section = "sound"
priority = "optional"
assets = [
    ["target/release/librespot", "usr/bin/", "755"],
    ["contrib/librespot.service", "lib/systemd/system/", "644"]
]<|MERGE_RESOLUTION|>--- conflicted
+++ resolved
@@ -22,40 +22,24 @@
 
 [dependencies.librespot-audio]
 path = "audio"
-<<<<<<< HEAD
-version = "0.1.3"
+version = "0.1.6"
 
 [dependencies.librespot-connect]
 path = "connect"
-version = "0.1.3"
+version = "0.1.6"
 
 [dependencies.librespot-core]
 path = "core"
-version = "0.1.3"
+version = "0.1.6"
 
 [dependencies.librespot-metadata]
 path = "metadata"
-version = "0.1.3"
+version = "0.1.6"
 
 [dependencies.librespot-playback]
 path = "playback"
-version = "0.1.3"
+version = "0.1.6"
 
-=======
-version = "0.1.6"
-[dependencies.librespot-connect]
-path = "connect"
-version = "0.1.6"
-[dependencies.librespot-core]
-path = "core"
-version = "0.1.6"
-[dependencies.librespot-metadata]
-path = "metadata"
-version = "0.1.6"
-[dependencies.librespot-playback]
-path = "playback"
-version = "0.1.6"
->>>>>>> 1fc5267a
 [dependencies.librespot-protocol]
 path = "protocol"
 version = "0.1.6"
